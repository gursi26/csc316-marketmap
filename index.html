--- conflicted
+++ resolved
@@ -160,7 +160,6 @@
                 <h2>Company Trade-offs Explorer</h2>
                 <p class="subtitle-scatter">Mix and match axes, colours, and bubble size to explore sentiment vs performance.</p>
 
-<<<<<<< HEAD
                 <div class="scatter-layout">
                     <div class="scatter-sidebar">
                         <div class="controls-and-legend">
@@ -260,64 +259,6 @@
                         <button id="scatter-popup-close">Close</button>
                     </div>
 
-=======
-                <div class="controls-and-legend">
-                    <div class="controls-scatter">
-                        <div class="controls-header">
-                            <span class="controls-title">Plot controls</span>
-                        </div>
-
-                        <div class="control-groups-row">
-                            <div class="control-group">
-                                <label for="x-axis">X-Axis:</label>
-                                <select id="x-axis">
-                                    <option value="ceo_approval">CEO Approval %</option>
-                                    <option value="employee_rating">Employee Rating</option>
-                                    <option value="sentiment">Sentiment Score</option>
-                                </select>
-                            </div>
-
-                            <div class="control-group">
-                                <label for="y-axis">Y-Axis:</label>
-                                <select id="y-axis">
-                                    <option value="pe_ratio">P/E Ratio</option>
-                                    <option value="revenue">Revenue ($)</option>
-                                    <option value="market_cap">Market Cap ($)</option>
-                                    <option value="employee_count">Employee Count</option>
-                                </select>
-                            </div>
-
-                            <div class="control-group">
-                                <label for="color-by">Colour:</label>
-                                <select id="color-by">
-                                    <option value="sentiment">Sentiment Score</option>
-                                    <option value="sector">Sector</option>
-                                    <option value="ceo_approval">CEO Approval</option>
-                                    <option value="employee_rating">Employee Rating</option>
-                                </select>
-                            </div>
-
-                            <div class="control-group">
-                                <label for="size-by">Bubble Size:</label>
-                                <select id="size-by">
-                                    <option value="market_cap">Market Cap</option>
-                                    <option value="revenue">Revenue</option>
-                                    <option value="employee_count">Employee Count</option>
-                                </select>
-                            </div>
-                        </div>
-                    </div>
-
-                    <div class="legend-scatter">
-                        <h4 class="legend-title">Legends</h4>
-                        <div id="size-legend"></div>
-                        <div id="color-legend"></div>
-                    </div>
-                </div>
-
-                <div class="chart-container-scatter">
-                    <div class="scatter-hint-badge">Hover for stats · Click for details</div>
->>>>>>> 646723d0
                     <svg id="scatterplot"></svg>
                     <div id="tooltip-scatter" class="tooltip-scatter"></div>
                 </div>
@@ -325,10 +266,7 @@
 
             <script src="js/scatter.js"></script>
         </div>
-<<<<<<< HEAD
     </div>
-    <div class="section transition-page section-five-transition">
-=======
 
         <!-- NEW TRANSITION BELOW SCATTER (your new one) -->
         <div class="section transition-page section-six-transition">
@@ -387,8 +325,7 @@
 
 
         <!-- EXISTING FINAL TRANSITION — KEEP AS LAST -->
-        <div class="section transition-page section-five-transition">
->>>>>>> 646723d0
+    <div class="section transition-page section-five-transition">
             <h3>We hope that you were able to better <em>map-out</em> your career with our visualizations.<br>Good luck,
                 from the MarketMap team!</h3>
 
@@ -432,11 +369,6 @@
                 </dialog>
             </div>
         </div>
-<<<<<<< HEAD
-=======
-
-    </div>
->>>>>>> 646723d0
 
     <!-- PAGE DOT LOGIC -->
     <script>
@@ -453,7 +385,6 @@
 
                 let currentSection = 0;
                 sections.forEach((section, index) => {
-<<<<<<< HEAD
                     const sectionTop = section.offsetTop;
                     const sectionBottom = sectionTop + section.offsetHeight;
                     const scrollCenter = scrollTop + windowHeight / 2;
@@ -470,12 +401,6 @@
                             guideBtn.style.transformOrigin = "center center";
                         }
                     }
-=======
-                    const top = section.offsetTop;
-                    const bottom = top + section.offsetHeight;
-                    const center = scrollTop + windowHeight / 2;
-                    if (center >= top && center < bottom) currentSection = index;
->>>>>>> 646723d0
                 });
 
                 dots.forEach((dot, index) => {
