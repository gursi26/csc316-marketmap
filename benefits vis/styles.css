--- conflicted
+++ resolved
@@ -95,7 +95,6 @@
 }
 
 .screen-2 {
-<<<<<<< HEAD
   background-image: url("../dataset/backgrounds/transport-bg.jpg");
   width: 3200px;
   /* height: 900px;
@@ -113,18 +112,7 @@
 }
 
 .screen-4 {
-  background-image: url("../dataset/backgrounds/office-bg.jpg");
-=======
-  background-image: url("../dataset/backgrounds/food-area.png");
-}
-
-.screen-3 {
-  background-image: url("../dataset/backgrounds/transport-area.jpg");
-}
-
-.screen-4 {
   background-image: url("../dataset/backgrounds/insurance.png");
->>>>>>> 762cf041
 }
 
 .overlayText {
